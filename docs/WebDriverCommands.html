<!DOCTYPE html>
<html lang="en">
<head>
    <meta charset="utf-8">
    <title>JSDoc: Namespace: WebDriverCommands</title>

    <script src="scripts/prettify/prettify.js"> </script>
    <script src="scripts/prettify/lang-css.js"> </script>
    <!--[if lt IE 9]>
      <script src="//html5shiv.googlecode.com/svn/trunk/html5.js"></script>
    <![endif]-->
    <link type="text/css" rel="stylesheet" href="styles/prettify-tomorrow.css">
    <link type="text/css" rel="stylesheet" href="styles/jsdoc-default.css">
</head>

<body>

<div id="main">

    <h1 class="page-title">Namespace: WebDriverCommands</h1>

    




<section>

<header>
    
        <h2>WebDriverCommands</h2>
        
    
</header>

<article>
    <div class="container-overview">
    
        
            <div class="description">Custom defined commands that can be used for testing. Provides a number of
helper commands such as element finding, touch actions and screenshot testing.</div>
        

        


<dl class="details">

    

    

    

    

    

    

    

    

    

    

    

    

    
    <dt class="tag-source">Source:</dt>
    <dd class="tag-source"><ul class="dummy"><li>
        <a href="src_webdriver.js.html">src/webdriver.js</a>, <a href="src_webdriver.js.html#line10">line 10</a>
    </li></ul></dd>
    

    

    

    
</dl>


        
    
    </div>

    

    

    

    

    

    

    

    
        <h3 class="subsection-title">Methods</h3>

        
            

    

    
    <h4 class="name" id=".alertAccept"><span class="type-signature">(static) </span>alertAccept<span class="signature">()</span><span class="type-signature"></span></h4>
    

    



<div class="description">
    Accept the alert on the display to clear it away.
</div>













<dl class="details">

    

    

    

    

    

    

    

    

    

    

    

    

    
    <dt class="tag-source">Source:</dt>
    <dd class="tag-source"><ul class="dummy"><li>
        <a href="src_webdriver.js.html">src/webdriver.js</a>, <a href="src_webdriver.js.html#line91">line 91</a>
    </li></ul></dd>
    

    

    

    
</dl>




















        
            

    

    
    <h4 class="name" id=".androidHideKeyboard"><span class="type-signature">(static) </span>androidHideKeyboard<span class="signature">()</span><span class="type-signature"></span></h4>
    

    



<div class="description">
    Used for hiding the keyboard on Android devices, as it
sometimes focuses on new text fields.
</div>













<dl class="details">

    

    

    

    

    

    

    

    

    

    

    

    

    
    <dt class="tag-source">Source:</dt>
    <dd class="tag-source"><ul class="dummy"><li>
        <a href="src_webdriver.js.html">src/webdriver.js</a>, <a href="src_webdriver.js.html#line52">line 52</a>
    </li></ul></dd>
    

    

    

    
</dl>




















        
            

    

    
    <h4 class="name" id=".backspace"><span class="type-signature">(static) </span>backspace<span class="signature">()</span><span class="type-signature"></span></h4>
    

    



<div class="description">
    Use the backspace key on the keyboard for the required platform.
</div>













<dl class="details">

    

    

    

    

    

    

    

    

    

    

    

    

    
    <dt class="tag-source">Source:</dt>
    <dd class="tag-source"><ul class="dummy"><li>
        <a href="src_webdriver.js.html">src/webdriver.js</a>, <a href="src_webdriver.js.html#line151">line 151</a>
    </li></ul></dd>
    

    

    

    
</dl>




















        
            

    

    
    <h4 class="name" id=".doubleClick"><span class="type-signature">(static) </span>doubleClick<span class="signature">()</span><span class="type-signature"></span></h4>
    

    



<div class="description">
    Double click on the passed element.
</div>













<dl class="details">

    

    

    

    

    

    

    

    

    

    

    

    

    
    <dt class="tag-source">Source:</dt>
    <dd class="tag-source"><ul class="dummy"><li>
        <a href="src_webdriver.js.html">src/webdriver.js</a>, <a href="src_webdriver.js.html#line428">line 428</a>
    </li></ul></dd>
    

    

    

    
</dl>




















        
            

    

    
    <h4 class="name" id=".elementClassName"><span class="type-signature">(static) </span>elementClassName<span class="signature">(className)</span><span class="type-signature"></span></h4>
    

    



<div class="description">
    Return an element by its platform specific class name.
</div>









    <h5>Parameters:</h5>
    

<table class="params">
    <thead>
    <tr>
        
        <th>Name</th>
        

        <th>Type</th>

        

        

        <th class="last">Description</th>
    </tr>
    </thead>

    <tbody>
    

        <tr>
            
                <td class="name"><code>className</code></td>
            

            <td class="type">
            
                
<span class="param-type">String</span>


            
            </td>

            

            

            <td class="description last">The class name of the desired element.</td>
        </tr>

    
    </tbody>
</table>






<dl class="details">

    

    

    

    

    

    

    

    

    

    

    

    

    
    <dt class="tag-source">Source:</dt>
    <dd class="tag-source"><ul class="dummy"><li>
        <a href="src_webdriver.js.html">src/webdriver.js</a>, <a href="src_webdriver.js.html#line173">line 173</a>
    </li></ul></dd>
    

    

    

    
</dl>




















        
            

    

    
    <h4 class="name" id=".elementId"><span class="type-signature">(static) </span>elementId<span class="signature">(element)</span><span class="type-signature"></span></h4>
    

    



<div class="description">
    Return an element by its ID.
</div>









    <h5>Parameters:</h5>
    

<table class="params">
    <thead>
    <tr>
        
        <th>Name</th>
        

        <th>Type</th>

        

        

        <th class="last">Description</th>
    </tr>
    </thead>

    <tbody>
    

        <tr>
            
                <td class="name"><code>element</code></td>
            

            <td class="type">
            
                
<span class="param-type">String</span>


            
            </td>

            

            

            <td class="description last">The element ID used to identify the element.</td>
        </tr>

    
    </tbody>
</table>






<dl class="details">

    

    

    

    

    

    

    

    

    

    

    

    

    
    <dt class="tag-source">Source:</dt>
    <dd class="tag-source"><ul class="dummy"><li>
        <a href="src_webdriver.js.html">src/webdriver.js</a>, <a href="src_webdriver.js.html#line247">line 247</a>
    </li></ul></dd>
    

    

    

    
</dl>




















        
            

    

    
    <h4 class="name" id=".elementsClassName"><span class="type-signature">(static) </span>elementsClassName<span class="signature">(className)</span><span class="type-signature"></span></h4>
    

    



<div class="description">
    Count the number of elements by its platform specific class name.
</div>









    <h5>Parameters:</h5>
    

<table class="params">
    <thead>
    <tr>
        
        <th>Name</th>
        

        <th>Type</th>

        

        

        <th class="last">Description</th>
    </tr>
    </thead>

    <tbody>
    

        <tr>
            
                <td class="name"><code>className</code></td>
            

            <td class="type">
            
                
<span class="param-type">String</span>


            
            </td>

            

            

            <td class="description last">The class name of the desired element.</td>
        </tr>

    
    </tbody>
</table>






<dl class="details">

    

    

    

    

    

    

    

    

    

    

    

    

    
    <dt class="tag-source">Source:</dt>
    <dd class="tag-source"><ul class="dummy"><li>
        <a href="src_webdriver.js.html">src/webdriver.js</a>, <a href="src_webdriver.js.html#line185">line 185</a>
    </li></ul></dd>
    

    

    

    
</dl>




















        
            

    

    
    <h4 class="name" id=".elementsId"><span class="type-signature">(static) </span>elementsId<span class="signature">(element)</span><span class="type-signature"></span></h4>
    

    



<div class="description">
    Count the number of elements by its ID.
</div>









    <h5>Parameters:</h5>
    

<table class="params">
    <thead>
    <tr>
        
        <th>Name</th>
        

        <th>Type</th>

        

        

        <th class="last">Description</th>
    </tr>
    </thead>

    <tbody>
    

        <tr>
            
                <td class="name"><code>element</code></td>
            

            <td class="type">
            
                
<span class="param-type">String</span>


            
            </td>

            

            

            <td class="description last">The element ID used to identify the element.</td>
        </tr>

    
    </tbody>
</table>






<dl class="details">

    

    

    

    

    

    

    

    

    

    

    

    

    
    <dt class="tag-source">Source:</dt>
    <dd class="tag-source"><ul class="dummy"><li>
        <a href="src_webdriver.js.html">src/webdriver.js</a>, <a href="src_webdriver.js.html#line269">line 269</a>
    </li></ul></dd>
    

    

    

    
</dl>




















        
            

    

    
    <h4 class="name" id=".elementsText"><span class="type-signature">(static) </span>elementsText<span class="signature">(text)</span><span class="type-signature"></span></h4>
    

    



<div class="description">
    Count the number of elements by its text content.
</div>









    <h5>Parameters:</h5>
    

<table class="params">
    <thead>
    <tr>
        
        <th>Name</th>
        

        <th>Type</th>

        

        

        <th class="last">Description</th>
    </tr>
    </thead>

    <tbody>
    

        <tr>
            
                <td class="name"><code>text</code></td>
            

            <td class="type">
            
                
<span class="param-type">String</span>


            
            </td>

            

            

            <td class="description last">The text to identify the element</td>
        </tr>

    
    </tbody>
</table>






<dl class="details">

    

    

    

    

    

    

    

    

    

    

    

    

    
    <dt class="tag-source">Source:</dt>
    <dd class="tag-source"><ul class="dummy"><li>
        <a href="src_webdriver.js.html">src/webdriver.js</a>, <a href="src_webdriver.js.html#line336">line 336</a>
    </li></ul></dd>
    

    

    

    
</dl>




















        
            

    

    
    <h4 class="name" id=".elementsXPath"><span class="type-signature">(static) </span>elementsXPath<span class="signature">(xPath)</span><span class="type-signature"></span></h4>
    

    



<div class="description">
    Count the number of elements by its XPath.
</div>









    <h5>Parameters:</h5>
    

<table class="params">
    <thead>
    <tr>
        
        <th>Name</th>
        

        <th>Type</th>

        

        

        <th class="last">Description</th>
    </tr>
    </thead>

    <tbody>
    

        <tr>
            
                <td class="name"><code>xPath</code></td>
            

            <td class="type">
            
                
<span class="param-type">String</span>


            
            </td>

            

            

            <td class="description last">The XPath selector of the desired element.</td>
        </tr>

    
    </tbody>
</table>






<dl class="details">

    

    

    

    

    

    

    

    

    

    

    

    

    
    <dt class="tag-source">Source:</dt>
    <dd class="tag-source"><ul class="dummy"><li>
        <a href="src_webdriver.js.html">src/webdriver.js</a>, <a href="src_webdriver.js.html#line222">line 222</a>
    </li></ul></dd>
    

    

    

    
</dl>




















        
            

    

    
    <h4 class="name" id=".elementText"><span class="type-signature">(static) </span>elementText<span class="signature">(text)</span><span class="type-signature"></span></h4>
    

    



<div class="description">
    Return an element by its text content.
</div>









    <h5>Parameters:</h5>
    

<table class="params">
    <thead>
    <tr>
        
        <th>Name</th>
        

        <th>Type</th>

        

        

        <th class="last">Description</th>
    </tr>
    </thead>

    <tbody>
    

        <tr>
            
                <td class="name"><code>text</code></td>
            

            <td class="type">
            
                
<span class="param-type">String</span>


            
            </td>

            

            

            <td class="description last">The text to identify the element</td>
        </tr>

    
    </tbody>
</table>






<dl class="details">

    

    

    

    

    

    

    

    

    

    

    

    

    
    <dt class="tag-source">Source:</dt>
    <dd class="tag-source"><ul class="dummy"><li>
        <a href="src_webdriver.js.html">src/webdriver.js</a>, <a href="src_webdriver.js.html#line314">line 314</a>
    </li></ul></dd>
    

    

    

    
</dl>




















        
            

    

    
    <h4 class="name" id=".elementXPath"><span class="type-signature">(static) </span>elementXPath<span class="signature">(xPath)</span><span class="type-signature"></span></h4>
    

    



<div class="description">
    Return an element by its XPath.
</div>









    <h5>Parameters:</h5>
    

<table class="params">
    <thead>
    <tr>
        
        <th>Name</th>
        

        <th>Type</th>

        

        

        <th class="last">Description</th>
    </tr>
    </thead>

    <tbody>
    

        <tr>
            
                <td class="name"><code>xPath</code></td>
            

            <td class="type">
            
                
<span class="param-type">String</span>


            
            </td>

            

            

            <td class="description last">The XPath selector of the desired element.</td>
        </tr>

    
    </tbody>
</table>






<dl class="details">

    

    

    

    

    

    

    

    

    

    

    

    

    
    <dt class="tag-source">Source:</dt>
    <dd class="tag-source"><ul class="dummy"><li>
        <a href="src_webdriver.js.html">src/webdriver.js</a>, <a href="src_webdriver.js.html#line210">line 210</a>
    </li></ul></dd>
    

    

    

    
</dl>




















        
            

    

    
    <h4 class="name" id=".enter"><span class="type-signature">(static) </span>enter<span class="signature">(term)</span><span class="type-signature"></span></h4>
    

    



<div class="description">
    Equivelant to hitting the return key, do so for the required platform.
</div>









    <h5>Parameters:</h5>
    

<table class="params">
    <thead>
    <tr>
        
        <th>Name</th>
        

        <th>Type</th>

        

        

        <th class="last">Description</th>
    </tr>
    </thead>

    <tbody>
    

        <tr>
            
                <td class="name"><code>term</code></td>
            

            <td class="type">
            
                
<span class="param-type">String</span>


            
            </td>

            

            

            <td class="description last">The enter term to be clicked on iOS devices.</td>
        </tr>

    
    </tbody>
</table>






<dl class="details">

    

    

    

    

    

    

    

    

    

    

    

    

    
    <dt class="tag-source">Source:</dt>
    <dd class="tag-source"><ul class="dummy"><li>
        <a href="src_webdriver.js.html">src/webdriver.js</a>, <a href="src_webdriver.js.html#line127">line 127</a>
    </li></ul></dd>
    

    

    

    
</dl>




















        
            

    

    
    <h4 class="name" id=".fullScreenshotTest"><span class="type-signature">(static) </span>fullScreenshotTest<span class="signature">(file, modRoot, opts)</span><span class="type-signature"></span></h4>
    

    



<div class="description">
    Compares a screenshot of the app in its current state, to a stored
reference image to see how they match. (Leaves the status bar in, for
tests which may require it).
</div>









    <h5>Parameters:</h5>
    

<table class="params">
    <thead>
    <tr>
        
        <th>Name</th>
        

        <th>Type</th>

        

        

        <th class="last">Description</th>
    </tr>
    </thead>

    <tbody>
    

        <tr>
            
                <td class="name"><code>file</code></td>
            

            <td class="type">
            
                
<span class="param-type">String</span>


            
            </td>

            

            

            <td class="description last">The path to the reference image</td>
        </tr>

    

        <tr>
            
                <td class="name"><code>modRoot</code></td>
            

            <td class="type">
            
                
<span class="param-type">String</span>


            
            </td>

            

            

            <td class="description last">The path to the root of the project being tested</td>
        </tr>

    

        <tr>
            
                <td class="name"><code>opts</code></td>
            

            <td class="type">
            
                
<span class="param-type">Object</span>


            
            </td>

            

            

            <td class="description last">Arguments
                <h6>Properties</h6>
                

<table class="params">
    <thead>
    <tr>
        
        <th>Name</th>
        

        <th>Type</th>

        

        

        <th class="last">Description</th>
    </tr>
    </thead>

    <tbody>
    

        <tr>
            
                <td class="name"><code>thresh</code></td>
            

            <td class="type">
            
                
<span class="param-type">Float</span>


            
            </td>

            

            

            <td class="description last">Percentage fault value for image matching likeness</td>
        </tr>

    

        <tr>
            
                <td class="name"><code>overwrite</code></td>
            

            <td class="type">
            
                
<span class="param-type">Boolean</span>


            
            </td>

            

            

            <td class="description last">Whether or not to overwrite the reference image</td>
        </tr>

    

        <tr>
            
                <td class="name"><code>delay</code></td>
            

            <td class="type">
            
                
<span class="param-type">Int</span>


            
            </td>

            

            

            <td class="description last">The time to wait before taking the screenshot in milliseconds</td>
        </tr>

    
    </tbody>
</table>

            </td>
        </tr>

    
    </tbody>
</table>






<dl class="details">

    

    

    

    

    

    

    

    

    

    

    

    

    
    <dt class="tag-source">Source:</dt>
    <dd class="tag-source"><ul class="dummy"><li>
        <a href="src_webdriver.js.html">src/webdriver.js</a>, <a href="src_webdriver.js.html#line790">line 790</a>
    </li></ul></dd>
    

    

    

    
</dl>




















        
            

    

    
    <h4 class="name" id=".getBounds"><span class="type-signature">(static) </span>getBounds<span class="signature">()</span><span class="type-signature"></span></h4>
    

    



<div class="description">
    Get the dimensions, and coordinates of an element, then return them.
</div>













<dl class="details">

    

    

    

    

    

    

    

    

    

    

    

    

    
    <dt class="tag-source">Source:</dt>
    <dd class="tag-source"><ul class="dummy"><li>
        <a href="src_webdriver.js.html">src/webdriver.js</a>, <a href="src_webdriver.js.html#line381">line 381</a>
    </li></ul></dd>
    

    

    

    
</dl>




















        
            

    

    
    <h4 class="name" id=".getDensity"><span class="type-signature">(static) </span>getDensity<span class="signature">()</span><span class="type-signature"></span></h4>
    

    



<div class="description">
    Used for finding the screen density of Android devices
</div>













<dl class="details">

    

    

    

    

    

    

    

    

    

    

    

    

    
    <dt class="tag-source">Source:</dt>
    <dd class="tag-source"><ul class="dummy"><li>
        <a href="src_webdriver.js.html">src/webdriver.js</a>, <a href="src_webdriver.js.html#line677">line 677</a>
    </li></ul></dd>
    

    

    

    
</dl>




















        
            

    

    
    <h4 class="name" id=".getLog"><span class="type-signature">(static) </span>getLog<span class="signature">()</span><span class="type-signature"></span></h4>
    

    



<div class="description">
    Return the latest log capture from Appium.
</div>













<dl class="details">

    

    

    

    

    

    

    

    

    

    

    

    

    
    <dt class="tag-source">Source:</dt>
    <dd class="tag-source"><ul class="dummy"><li>
        <a href="src_webdriver.js.html">src/webdriver.js</a>, <a href="src_webdriver.js.html#line579">line 579</a>
    </li></ul></dd>
    

    

    

    
</dl>




















        
            

    

    
    <h4 class="name" id=".getPlatform"><span class="type-signature">(static) </span>getPlatform<span class="signature">()</span><span class="type-signature"></span></h4>
    

    



<div class="description">
    Return the OS of the current device, using the session.
</div>













<dl class="details">

    

    

    

    

    

    

    

    

    

    

    

    

    
    <dt class="tag-source">Source:</dt>
    <dd class="tag-source"><ul class="dummy"><li>
        <a href="src_webdriver.js.html">src/webdriver.js</a>, <a href="src_webdriver.js.html#line38">line 38</a>
    </li></ul></dd>
    

    

    

    
</dl>




















        
            

    

    
    <h4 class="name" id=".getText"><span class="type-signature">(static) </span>getText<span class="signature">()</span><span class="type-signature"></span></h4>
    

    



<div class="description">
    Get the text from the passed UI elements.
</div>













<dl class="details">

    

    

    

    

    

    

    

    

    

    

    

    

    
    <dt class="tag-source">Source:</dt>
    <dd class="tag-source"><ul class="dummy"><li>
        <a href="src_webdriver.js.html">src/webdriver.js</a>, <a href="src_webdriver.js.html#line71">line 71</a>
    </li></ul></dd>
    

    

    

    
</dl>




















        
            

    

    
    <h4 class="name" id=".logCount"><span class="type-signature">(static) </span>logCount<span class="signature">(log, searchString, iterations)</span><span class="type-signature"></span></h4>
    

    



<div class="description">
    Count the amount of times a message appears in a log.
</div>









    <h5>Parameters:</h5>
    

<table class="params">
    <thead>
    <tr>
        
        <th>Name</th>
        

        <th>Type</th>

        

        

        <th class="last">Description</th>
    </tr>
    </thead>

    <tbody>
    

        <tr>
            
                <td class="name"><code>log</code></td>
            

            <td class="type">
            
                
<span class="param-type">Array.&lt;String></span>


            
            </td>

            

            

            <td class="description last">The Log to be searched through</td>
        </tr>

    

        <tr>
            
                <td class="name"><code>searchString</code></td>
            

            <td class="type">
            
                
<span class="param-type">String</span>


            
            </td>

            

            

            <td class="description last">String that should be present in the log</td>
        </tr>

    

        <tr>
            
                <td class="name"><code>iterations</code></td>
            

            <td class="type">
            
                
<span class="param-type">Int</span>


            
            </td>

            

            

            <td class="description last">The amount of times the string should be present</td>
        </tr>

    
    </tbody>
</table>






<dl class="details">

    

    

    

    

    

    

    

    

    

    

    

    

    
    <dt class="tag-source">Source:</dt>
    <dd class="tag-source"><ul class="dummy"><li>
        <a href="src_webdriver.js.html">src/webdriver.js</a>, <a href="src_webdriver.js.html#line650">line 650</a>
    </li></ul></dd>
    

    

    

    
</dl>




















        
            

    

    
    <h4 class="name" id=".logShouldContain"><span class="type-signature">(static) </span>logShouldContain<span class="signature">(log, searchStrings)</span><span class="type-signature"></span></h4>
    

    



<div class="description">
    Check that a message appears in the device log.
</div>









    <h5>Parameters:</h5>
    

<table class="params">
    <thead>
    <tr>
        
        <th>Name</th>
        

        <th>Type</th>

        

        

        <th class="last">Description</th>
    </tr>
    </thead>

    <tbody>
    

        <tr>
            
                <td class="name"><code>log</code></td>
            

            <td class="type">
            
                
<span class="param-type">Array.&lt;String></span>


            
            </td>

            

            

            <td class="description last">The Log to be searched through</td>
        </tr>

    

        <tr>
            
                <td class="name"><code>searchStrings</code></td>
            

            <td class="type">
            
                
<span class="param-type">Array.&lt;String></span>


            
            </td>

            

            

            <td class="description last">Strings that should be present in the log</td>
        </tr>

    
    </tbody>
</table>






<dl class="details">

    

    

    

    

    

    

    

    

    

    

    

    

    
    <dt class="tag-source">Source:</dt>
    <dd class="tag-source"><ul class="dummy"><li>
        <a href="src_webdriver.js.html">src/webdriver.js</a>, <a href="src_webdriver.js.html#line612">line 612</a>
    </li></ul></dd>
    

    

    

    
</dl>




















        
            

    

    
    <h4 class="name" id=".logShouldNotContain"><span class="type-signature">(static) </span>logShouldNotContain<span class="signature">(log, searchStrings)</span><span class="type-signature"></span></h4>
    

    



<div class="description">
    Check that a message doesn't appear in the device log.
</div>









    <h5>Parameters:</h5>
    

<table class="params">
    <thead>
    <tr>
        
        <th>Name</th>
        

        <th>Type</th>

        

        

        <th class="last">Description</th>
    </tr>
    </thead>

    <tbody>
    

        <tr>
            
                <td class="name"><code>log</code></td>
            

            <td class="type">
            
                
<span class="param-type">Array.&lt;String></span>


            
            </td>

            

            

            <td class="description last">The Log to be searched through</td>
        </tr>

    

        <tr>
            
                <td class="name"><code>searchStrings</code></td>
            

            <td class="type">
            
                
<span class="param-type">Array.&lt;String></span>


            
            </td>

            

            

            <td class="description last">Strings that shouldn't be present in the log</td>
        </tr>

    
    </tbody>
</table>






<dl class="details">

    

    

    

    

    

    

    

    

    

    

    

    

    
    <dt class="tag-source">Source:</dt>
    <dd class="tag-source"><ul class="dummy"><li>
        <a href="src_webdriver.js.html">src/webdriver.js</a>, <a href="src_webdriver.js.html#line631">line 631</a>
    </li></ul></dd>
    

    

    

    
</dl>




















        
            

    

    
    <h4 class="name" id=".longpress"><span class="type-signature">(static) </span>longpress<span class="signature">()</span><span class="type-signature"></span></h4>
    

    



<div class="description">
    Longpress on the passed element.
</div>













<dl class="details">

    

    

    

    

    

    

    

    

    

    

    

    

    
    <dt class="tag-source">Source:</dt>
    <dd class="tag-source"><ul class="dummy"><li>
        <a href="src_webdriver.js.html">src/webdriver.js</a>, <a href="src_webdriver.js.html#line406">line 406</a>
    </li></ul></dd>
    

    

    

    
</dl>




















        
            

    

    
    <h4 class="name" id=".screenshotTest"><span class="type-signature">(static) </span>screenshotTest<span class="signature">(file, modRoot, opts)</span><span class="type-signature"></span></h4>
    

    



<div class="description">
    Take a screenshot on the device, and then compare it to a reference
screenshot and validate the result against a configurable threshold.
</div>









    <h5>Parameters:</h5>
    

<table class="params">
    <thead>
    <tr>
        
        <th>Name</th>
        

        <th>Type</th>

        

        

        <th class="last">Description</th>
    </tr>
    </thead>

    <tbody>
    

        <tr>
            
                <td class="name"><code>file</code></td>
            

            <td class="type">
            
                
<span class="param-type">String</span>


            
            </td>

            

            

            <td class="description last">The path to the reference image</td>
        </tr>

    

        <tr>
            
                <td class="name"><code>modRoot</code></td>
            

            <td class="type">
            
                
<span class="param-type">String</span>


            
            </td>

            

            

            <td class="description last">The path to the root of the project being tested</td>
        </tr>

    

        <tr>
            
                <td class="name"><code>opts</code></td>
            

            <td class="type">
            
                
<span class="param-type">Object</span>


            
            </td>

            

            

            <td class="description last">Optional arguments
                <h6>Properties</h6>
                

<table class="params">
    <thead>
    <tr>
        
        <th>Name</th>
        

        <th>Type</th>

        

        

        <th class="last">Description</th>
    </tr>
    </thead>

    <tbody>
    

        <tr>
            
                <td class="name"><code>thresh</code></td>
            

            <td class="type">
            
                
<span class="param-type">Float</span>


            
            </td>

            

            

            <td class="description last">Percentage fault value for image matching likeness</td>
        </tr>

    

        <tr>
            
                <td class="name"><code>overwrite</code></td>
            

            <td class="type">
            
                
<span class="param-type">Boolean</span>


            
            </td>

            

            

            <td class="description last">Whether or not to overwrite the reference image</td>
        </tr>

    

        <tr>
            
                <td class="name"><code>delay</code></td>
            

            <td class="type">
            
                
<span class="param-type">Int</span>


            
            </td>

            

            

            <td class="description last">The time to wait before taking the screenshot in milliseconds</td>
        </tr>

    
    </tbody>
</table>

            </td>
        </tr>

    
    </tbody>
</table>






<dl class="details">

    

    

    

    

    

    

    

    

    

    

    

    

    
    <dt class="tag-source">Source:</dt>
    <dd class="tag-source"><ul class="dummy"><li>
        <a href="src_webdriver.js.html">src/webdriver.js</a>, <a href="src_webdriver.js.html#line713">line 713</a>
    </li></ul></dd>
    

    

    

    
</dl>




















        
            

    

    
    <h4 class="name" id=".scrollDown"><span class="type-signature">(static) </span>scrollDown<span class="signature">()</span><span class="type-signature"></span></h4>
    

    



<div class="description">
    Scroll down on the entire height of the passed element.
</div>













<dl class="details">

    

    

    

    

    

    

    

    

    

    

    

    

    
    <dt class="tag-source">Source:</dt>
    <dd class="tag-source"><ul class="dummy"><li>
        <a href="src_webdriver.js.html">src/webdriver.js</a>, <a href="src_webdriver.js.html#line483">line 483</a>
    </li></ul></dd>
    

    

    

    
</dl>




















        
            

    

    
    <h4 class="name" id=".scrollUp"><span class="type-signature">(static) </span>scrollUp<span class="signature">()</span><span class="type-signature"></span></h4>
    

    



<div class="description">
    Scroll up on the entire height of the passed element.
</div>













<dl class="details">

    

    

    

    

    

    

    

    

    

    

    

    

    
    <dt class="tag-source">Source:</dt>
    <dd class="tag-source"><ul class="dummy"><li>
        <a href="src_webdriver.js.html">src/webdriver.js</a>, <a href="src_webdriver.js.html#line451">line 451</a>
    </li></ul></dd>
    

    

    

    
</dl>




















        
            

    

    
    <h4 class="name" id=".swipeLeft"><span class="type-signature">(static) </span>swipeLeft<span class="signature">()</span><span class="type-signature"></span></h4>
    

    



<div class="description">
    Swipe left across the entire width of the passed element.
</div>













<dl class="details">

    

    

    

    

    

    

    

    

    

    

    

    

    
    <dt class="tag-source">Source:</dt>
    <dd class="tag-source"><ul class="dummy"><li>
        <a href="src_webdriver.js.html">src/webdriver.js</a>, <a href="src_webdriver.js.html#line547">line 547</a>
    </li></ul></dd>
    

    

    

    
</dl>




















        
            

    

    
    <h4 class="name" id=".swipeRight"><span class="type-signature">(static) </span>swipeRight<span class="signature">()</span><span class="type-signature"></span></h4>
    

    



<div class="description">
    Swipe right across the entire width of the passed element.
</div>













<dl class="details">

    

    

    

    

    

    

    

    

    

    

    

    

    
    <dt class="tag-source">Source:</dt>
    <dd class="tag-source"><ul class="dummy"><li>
        <a href="src_webdriver.js.html">src/webdriver.js</a>, <a href="src_webdriver.js.html#line515">line 515</a>
    </li></ul></dd>
    

    

    

    
</dl>




















        
            

    

    
    <h4 class="name" id=".waitForElementClassName"><span class="type-signature">(static) </span>waitForElementClassName<span class="signature">(className, time)</span><span class="type-signature"></span></h4>
    

    



<div class="description">
    Return an element by its platform specific class name, but allow wait.
</div>









    <h5>Parameters:</h5>
    

<table class="params">
    <thead>
    <tr>
        
        <th>Name</th>
        

        <th>Type</th>

        

        

        <th class="last">Description</th>
    </tr>
    </thead>

    <tbody>
    

        <tr>
            
                <td class="name"><code>className</code></td>
            

            <td class="type">
            
                
<span class="param-type">String</span>


            
            </td>

            

            

            <td class="description last">The class name of the desired element.</td>
        </tr>

    

        <tr>
            
                <td class="name"><code>time</code></td>
            

            <td class="type">
            
                
<span class="param-type">Int</span>


            
            </td>

            

            

            <td class="description last">How long to wait in milliseconds.</td>
        </tr>

    
    </tbody>
</table>






<dl class="details">

    

    

    

    

    

    

    

    

    

    

    

    

    
    <dt class="tag-source">Source:</dt>
    <dd class="tag-source"><ul class="dummy"><li>
        <a href="src_webdriver.js.html">src/webdriver.js</a>, <a href="src_webdriver.js.html#line197">line 197</a>
    </li></ul></dd>
    

    

    

    
</dl>




















        
            

    

    
    <h4 class="name" id=".waitForElementId"><span class="type-signature">(static) </span>waitForElementId<span class="signature">(element, time)</span><span class="type-signature"></span></h4>
    

    



<div class="description">
    Return an element by its ID, but allow wait.
</div>









    <h5>Parameters:</h5>
    

<table class="params">
    <thead>
    <tr>
        
        <th>Name</th>
        

        <th>Type</th>

        

        

        <th class="last">Description</th>
    </tr>
    </thead>

    <tbody>
    

        <tr>
            
                <td class="name"><code>element</code></td>
            

            <td class="type">
            
                
<span class="param-type">String</span>


            
            </td>

            

            

            <td class="description last">The element ID used to identify the element.</td>
        </tr>

    

        <tr>
            
                <td class="name"><code>time</code></td>
            

            <td class="type">
            
                
<span class="param-type">Int</span>


            
            </td>

            

            

            <td class="description last">How long to wait in milliseconds.</td>
        </tr>

    
    </tbody>
</table>






<dl class="details">

    

    

    

    

    

    

    

    

    

    

    

    

    
    <dt class="tag-source">Source:</dt>
    <dd class="tag-source"><ul class="dummy"><li>
        <a href="src_webdriver.js.html">src/webdriver.js</a>, <a href="src_webdriver.js.html#line291">line 291</a>
    </li></ul></dd>
    

    

    

    
</dl>




















        
            

    

    
    <h4 class="name" id=".waitForElementText"><span class="type-signature">(static) </span>waitForElementText<span class="signature">(text, time)</span><span class="type-signature"></span></h4>
    

    



<div class="description">
    Return an element by its text content, but allow wait.
</div>









    <h5>Parameters:</h5>
    

<table class="params">
    <thead>
    <tr>
        
        <th>Name</th>
        

        <th>Type</th>

        

        

        <th class="last">Description</th>
    </tr>
    </thead>

    <tbody>
    

        <tr>
            
                <td class="name"><code>text</code></td>
            

            <td class="type">
            
                
<span class="param-type">String</span>


            
            </td>

            

            

            <td class="description last">The text to identify the element</td>
        </tr>

    

        <tr>
            
                <td class="name"><code>time</code></td>
            

            <td class="type">
            
                
<span class="param-type">Int</span>


            
            </td>

            

            

            <td class="description last">How long to wait in milliseconds</td>
        </tr>

    
    </tbody>
</table>






<dl class="details">

    

    

    

    

    

    

    

    

    

    

    

    

    
    <dt class="tag-source">Source:</dt>
    <dd class="tag-source"><ul class="dummy"><li>
        <a href="src_webdriver.js.html">src/webdriver.js</a>, <a href="src_webdriver.js.html#line358">line 358</a>
    </li></ul></dd>
    

    

    

    
</dl>




















        
            

    

    
    <h4 class="name" id=".waitForElementXPath"><span class="type-signature">(static) </span>waitForElementXPath<span class="signature">(xPath, time)</span><span class="type-signature"></span></h4>
    

    



<div class="description">
    Return an element by its XPath, but allow wait.
</div>









    <h5>Parameters:</h5>
    

<table class="params">
    <thead>
    <tr>
        
        <th>Name</th>
        

        <th>Type</th>

        

        

        <th class="last">Description</th>
    </tr>
    </thead>

    <tbody>
    

        <tr>
            
                <td class="name"><code>xPath</code></td>
            

            <td class="type">
            
                
<span class="param-type">String</span>


            
            </td>

            

            

            <td class="description last">The XPath selector of the desired element.</td>
        </tr>

    

        <tr>
            
                <td class="name"><code>time</code></td>
            

            <td class="type">
            
                
<span class="param-type">Int</span>


            
            </td>

            

            

            <td class="description last">How long to wait in milliseconds.</td>
        </tr>

    
    </tbody>
</table>






<dl class="details">

    

    

    

    

    

    

    

    

    

    

    

    

    
    <dt class="tag-source">Source:</dt>
    <dd class="tag-source"><ul class="dummy"><li>
        <a href="src_webdriver.js.html">src/webdriver.js</a>, <a href="src_webdriver.js.html#line234">line 234</a>
    </li></ul></dd>
    

    

    

    
</dl>




















        
    

    

    
</article>

</section>




</div>

<nav>
    <h2><a href="index.html">Home</a></h2><h3>Namespaces</h3><ul><li><a href="WebDriverCommands.html">WebDriverCommands</a></li></ul><h3>Classes</h3><ul><li><a href="Appc_Helper.html">Appc_Helper</a></li><li><a href="Appium_Helper.html">Appium_Helper</a></li><li><a href="Device_Helper.html">Device_Helper</a></li><li><a href="Mocha_Helper.html">Mocha_Helper</a></li><li><a href="Output_Helper.html">Output_Helper</a></li><li><a href="Webdriver_Helper.html">Webdriver_Helper</a></li></ul><h3>Global</h3><ul><li><a href="global.html#appcRun">appcRun</a></li><li><a href="global.html#appcSetup">appcSetup</a></li><li><a href="global.html#banner">banner</a></li><li><a href="global.html#buildApp">buildApp</a></li><li><a href="global.html#createAppPath">createAppPath</a></li><li><a href="global.html#debug">debug</a></li><li><a href="global.html#error">error</a></li><li><a href="global.html#finish">finish</a></li><li><a href="global.html#getCert">getCert</a></li><li><a href="global.html#getProfile">getProfile</a></li><li><a href="global.html#getSimState">getSimState</a></li><li><a href="global.html#info">info</a></li><li><a href="global.html#killEmulator">killEmulator</a></li><li><a href="global.html#killSimulator">killSimulator</a></li><li><a href="global.html#parseSDK">parseSDK</a></li><li><a href="global.html#skip">skip</a></li><li><a href="global.html#startAppium">startAppium</a></li><li><a href="global.html#startClient">startClient</a></li><li><a href="global.html#step">step</a></li><li><a href="global.html#stopAppium">stopAppium</a></li><li><a href="global.html#stopClient">stopClient</a></li><li><a href="global.html#test">test</a></li><li><a href="global.html#warn">warn</a></li></ul>
</nav>

<br class="clear">

<footer>
<<<<<<< HEAD
    Documentation generated by <a href="https://github.com/jsdoc/jsdoc">JSDoc 3.6.3</a> on Fri Jun 26 2020 16:45:22 GMT+0100 (British Summer Time)
=======
    Documentation generated by <a href="https://github.com/jsdoc/jsdoc">JSDoc 3.6.3</a> on Thu Sep 05 2019 15:01:39 GMT+0100 (British Summer Time)
>>>>>>> e4c84bca
</footer>

<script> prettyPrint(); </script>
<script src="scripts/linenumber.js"> </script>
</body>
</html><|MERGE_RESOLUTION|>--- conflicted
+++ resolved
@@ -429,7 +429,7 @@
     
     <dt class="tag-source">Source:</dt>
     <dd class="tag-source"><ul class="dummy"><li>
-        <a href="src_webdriver.js.html">src/webdriver.js</a>, <a href="src_webdriver.js.html#line428">line 428</a>
+        <a href="src_webdriver.js.html">src/webdriver.js</a>, <a href="src_webdriver.js.html#line440">line 440</a>
     </li></ul></dd>
     
 
@@ -1114,7 +1114,7 @@
     
     <dt class="tag-source">Source:</dt>
     <dd class="tag-source"><ul class="dummy"><li>
-        <a href="src_webdriver.js.html">src/webdriver.js</a>, <a href="src_webdriver.js.html#line336">line 336</a>
+        <a href="src_webdriver.js.html">src/webdriver.js</a>, <a href="src_webdriver.js.html#line340">line 340</a>
     </li></ul></dd>
     
 
@@ -1942,7 +1942,7 @@
     
     <dt class="tag-source">Source:</dt>
     <dd class="tag-source"><ul class="dummy"><li>
-        <a href="src_webdriver.js.html">src/webdriver.js</a>, <a href="src_webdriver.js.html#line790">line 790</a>
+        <a href="src_webdriver.js.html">src/webdriver.js</a>, <a href="src_webdriver.js.html#line838">line 838</a>
     </li></ul></dd>
     
 
@@ -2030,7 +2030,7 @@
     
     <dt class="tag-source">Source:</dt>
     <dd class="tag-source"><ul class="dummy"><li>
-        <a href="src_webdriver.js.html">src/webdriver.js</a>, <a href="src_webdriver.js.html#line381">line 381</a>
+        <a href="src_webdriver.js.html">src/webdriver.js</a>, <a href="src_webdriver.js.html#line393">line 393</a>
     </li></ul></dd>
     
 
@@ -2118,7 +2118,95 @@
     
     <dt class="tag-source">Source:</dt>
     <dd class="tag-source"><ul class="dummy"><li>
-        <a href="src_webdriver.js.html">src/webdriver.js</a>, <a href="src_webdriver.js.html#line677">line 677</a>
+        <a href="src_webdriver.js.html">src/webdriver.js</a>, <a href="src_webdriver.js.html#line689">line 689</a>
+    </li></ul></dd>
+    
+
+    
+
+    
+
+    
+</dl>
+
+
+
+
+
+
+
+
+
+
+
+
+
+
+
+
+
+
+
+
+        
+            
+
+    
+
+    
+    <h4 class="name" id=".getDensity"><span class="type-signature">(static) </span>getDensity<span class="signature">()</span><span class="type-signature"></span></h4>
+    
+
+    
+
+
+
+<div class="description">
+    Used for finding the screen density of Android devices
+</div>
+
+
+
+
+
+
+
+
+
+
+
+
+
+<dl class="details">
+
+    
+
+    
+
+    
+
+    
+
+    
+
+    
+
+    
+
+    
+
+    
+
+    
+
+    
+
+    
+
+    
+    <dt class="tag-source">Source:</dt>
+    <dd class="tag-source"><ul class="dummy"><li>
+        <a href="src_webdriver.js.html">src/webdriver.js</a>, <a href="src_webdriver.js.html#line725">line 725</a>
     </li></ul></dd>
     
 
@@ -2206,7 +2294,7 @@
     
     <dt class="tag-source">Source:</dt>
     <dd class="tag-source"><ul class="dummy"><li>
-        <a href="src_webdriver.js.html">src/webdriver.js</a>, <a href="src_webdriver.js.html#line579">line 579</a>
+        <a href="src_webdriver.js.html">src/webdriver.js</a>, <a href="src_webdriver.js.html#line591">line 591</a>
     </li></ul></dd>
     
 
@@ -2565,7 +2653,7 @@
     
     <dt class="tag-source">Source:</dt>
     <dd class="tag-source"><ul class="dummy"><li>
-        <a href="src_webdriver.js.html">src/webdriver.js</a>, <a href="src_webdriver.js.html#line650">line 650</a>
+        <a href="src_webdriver.js.html">src/webdriver.js</a>, <a href="src_webdriver.js.html#line662">line 662</a>
     </li></ul></dd>
     
 
@@ -2725,7 +2813,7 @@
     
     <dt class="tag-source">Source:</dt>
     <dd class="tag-source"><ul class="dummy"><li>
-        <a href="src_webdriver.js.html">src/webdriver.js</a>, <a href="src_webdriver.js.html#line612">line 612</a>
+        <a href="src_webdriver.js.html">src/webdriver.js</a>, <a href="src_webdriver.js.html#line624">line 624</a>
     </li></ul></dd>
     
 
@@ -2885,7 +2973,7 @@
     
     <dt class="tag-source">Source:</dt>
     <dd class="tag-source"><ul class="dummy"><li>
-        <a href="src_webdriver.js.html">src/webdriver.js</a>, <a href="src_webdriver.js.html#line631">line 631</a>
+        <a href="src_webdriver.js.html">src/webdriver.js</a>, <a href="src_webdriver.js.html#line643">line 643</a>
     </li></ul></dd>
     
 
@@ -2973,7 +3061,7 @@
     
     <dt class="tag-source">Source:</dt>
     <dd class="tag-source"><ul class="dummy"><li>
-        <a href="src_webdriver.js.html">src/webdriver.js</a>, <a href="src_webdriver.js.html#line406">line 406</a>
+        <a href="src_webdriver.js.html">src/webdriver.js</a>, <a href="src_webdriver.js.html#line418">line 418</a>
     </li></ul></dd>
     
 
@@ -3252,7 +3340,7 @@
     
     <dt class="tag-source">Source:</dt>
     <dd class="tag-source"><ul class="dummy"><li>
-        <a href="src_webdriver.js.html">src/webdriver.js</a>, <a href="src_webdriver.js.html#line713">line 713</a>
+        <a href="src_webdriver.js.html">src/webdriver.js</a>, <a href="src_webdriver.js.html#line761">line 761</a>
     </li></ul></dd>
     
 
@@ -3340,7 +3428,7 @@
     
     <dt class="tag-source">Source:</dt>
     <dd class="tag-source"><ul class="dummy"><li>
-        <a href="src_webdriver.js.html">src/webdriver.js</a>, <a href="src_webdriver.js.html#line483">line 483</a>
+        <a href="src_webdriver.js.html">src/webdriver.js</a>, <a href="src_webdriver.js.html#line495">line 495</a>
     </li></ul></dd>
     
 
@@ -3428,7 +3516,7 @@
     
     <dt class="tag-source">Source:</dt>
     <dd class="tag-source"><ul class="dummy"><li>
-        <a href="src_webdriver.js.html">src/webdriver.js</a>, <a href="src_webdriver.js.html#line451">line 451</a>
+        <a href="src_webdriver.js.html">src/webdriver.js</a>, <a href="src_webdriver.js.html#line463">line 463</a>
     </li></ul></dd>
     
 
@@ -3516,7 +3604,7 @@
     
     <dt class="tag-source">Source:</dt>
     <dd class="tag-source"><ul class="dummy"><li>
-        <a href="src_webdriver.js.html">src/webdriver.js</a>, <a href="src_webdriver.js.html#line547">line 547</a>
+        <a href="src_webdriver.js.html">src/webdriver.js</a>, <a href="src_webdriver.js.html#line559">line 559</a>
     </li></ul></dd>
     
 
@@ -3604,7 +3692,7 @@
     
     <dt class="tag-source">Source:</dt>
     <dd class="tag-source"><ul class="dummy"><li>
-        <a href="src_webdriver.js.html">src/webdriver.js</a>, <a href="src_webdriver.js.html#line515">line 515</a>
+        <a href="src_webdriver.js.html">src/webdriver.js</a>, <a href="src_webdriver.js.html#line527">line 527</a>
     </li></ul></dd>
     
 
@@ -4084,7 +4172,7 @@
     
     <dt class="tag-source">Source:</dt>
     <dd class="tag-source"><ul class="dummy"><li>
-        <a href="src_webdriver.js.html">src/webdriver.js</a>, <a href="src_webdriver.js.html#line358">line 358</a>
+        <a href="src_webdriver.js.html">src/webdriver.js</a>, <a href="src_webdriver.js.html#line366">line 366</a>
     </li></ul></dd>
     
 
@@ -4296,11 +4384,7 @@
 <br class="clear">
 
 <footer>
-<<<<<<< HEAD
-    Documentation generated by <a href="https://github.com/jsdoc/jsdoc">JSDoc 3.6.3</a> on Fri Jun 26 2020 16:45:22 GMT+0100 (British Summer Time)
-=======
-    Documentation generated by <a href="https://github.com/jsdoc/jsdoc">JSDoc 3.6.3</a> on Thu Sep 05 2019 15:01:39 GMT+0100 (British Summer Time)
->>>>>>> e4c84bca
+    Documentation generated by <a href="https://github.com/jsdoc/jsdoc">JSDoc 3.6.3</a> on Fri Aug 28 2020 10:09:07 GMT+0100 (British Summer Time)
 </footer>
 
 <script> prettyPrint(); </script>
